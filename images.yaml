--- conflicted
+++ resolved
@@ -183,11 +183,6 @@
   tags:
   - sha: 94adb47a41838bee7deee7e09d07a7093bdba517d980c66115cc2eeb675090be
     tag: v1.14.6
-<<<<<<< HEAD
-=======
-  - sha: 931494f8920a3eb4e6fb9c558083e088bf089a66ade026ccfab986e42a7aa3d8
-    tag: v1.15.3
->>>>>>> 4e2e4d0d
   - sha: a58aec353b510226bd5afe3efcb611784e9abc7de38c6efb8b10bf08643af9af
     tag: v1.15.4
 - name: k8s.gcr.io/metrics-server-amd64
@@ -233,7 +228,6 @@
     tag: v2.9.1
 - name: quay.io/calico/cni
   tags:
-<<<<<<< HEAD
   - sha: 0f33d14b58f8c9394448df13e534ca6fa6493692d6c06f15a1273b0e44be8f24
     tag: v3.9.1
 - name: quay.io/calico/kube-controllers
@@ -252,62 +246,6 @@
   tags:
   - sha: 3d544d83e97da5f20ae6c63c8beda516c9c8c478447ae6778ffdaf202946cf53
     tag: v3.3.15
-=======
-  - sha: 221e8056172f1acf5da4421eafa127a8947a4e8ecc9a216dda43057e66397598
-    tag: v3.5.2
-  - sha: 3c029d6fbfb823acdd64d2802c0ba96029bb631a25ed464095544ed3b7e1c3a4
-    tag: v3.6.1
-  - sha: 22a1e55ee8429484f93f504acec3bd52b8c0cf0ffc628397ec986eb4e91c9a3c
-    tag: v3.7.2
-  - sha: 4196a3c7850ccf35eebb1e2efb7f0dde5221f82eb2ae0ebd4e048f22b21500c0
-    tag: v3.8.2
-  - sha: 21ed7b8525fabbe46dc31912b04e91e30157ea9283b9725a6e4182ee04d8b43f
-    tag: v3.9.0
-- name: quay.io/calico/kube-controllers
-  tags:
-  - sha: 36f7eb17009e524263c7842f83ad1ac2c903e4b809dfc23a595a4a9cec90cffd
-    tag: v3.5.2
-  - sha: 8945f0286e4c9fd16e131d8c8918532abee7c455df4525c216919ef384cfdab3
-    tag: v3.6.1
-  - sha: 03cee3ce2e84dc7ae279e33e57f2a633784aea5995c767388f9dae768d4c0408
-    tag: v3.7.2
-  - sha: fb772605f79f626b79008161ab1ef8863ceeb3dac13097e2f378c43bed70277f
-    tag: v3.8.2
-  - sha: 9a1391cc83bff26c514b14fe729724164cdae4708d2e9a7d9811dc0d55bc0bf4
-    tag: v3.9.0
-- name: quay.io/calico/node
-  tags:
-  - sha: 153937ae38d6345478116c1e42e84ba1a88bfc210b02a6ec087cfb48dda13b12
-    tag: v3.5.2
-  - sha: 703c48d59854cb566c6227cd68c30d8e59b61f5ea4b98cbbe81bdaf39b4bdc4a
-    tag: v3.6.1
-  - sha: 9234eb2c9dbf05c73885ecc532c6d7c9a9df20a695e95f624e76ea82f6b40bd9
-    tag: v3.7.2
-  - sha: 3d5c2b962b76ecdca3580882ec390189a3f3f62812e751527eb54edf90c834cc
-    tag: v3.8.2
-  - sha: 13951a49d72c920d62bf6eb3d6f2968373addba935a438389e65c8462fd5b394
-    tag: v3.9.0
-- name: quay.io/calico/typha
-  tags:
-  - sha: 1e0348cde23c2426454c40e11cea55d0c7d7de890ca2bb3ae105f35656d2e3c8
-    tag: v3.5.2
-  - sha: 5640c3b77ca6ff324ff41aba7c9deb12c1cd13402ef877015a5f22d6e82361cf
-    tag: v3.6.1
-  - sha: c5cd2e91d4b3a350165590ca130b64c54fd8066f8df163a75e02014f22b74151
-    tag: v3.7.2
-  - sha: 7eda51a4b708d37dc0d470854348ab353ca67d5e46bf8c40215181cada818881
-    tag: v3.8.2
-  - sha: 1bd8b85a2498f49b6043365aa9b8dfd980d8a9bf050c9c38c0d8593b2c472ff7
-    tag: v3.9.0
-- name: quay.io/coreos/etcd
-  tags:
-  - sha: f8c9d9476458414ccad25a92524e788738386da109b06029a3b0c1a0d434d489
-    tag: v3.3.13
-  - sha: 3d544d83e97da5f20ae6c63c8beda516c9c8c478447ae6778ffdaf202946cf53
-    tag: v3.3.15
-  - sha: 49d3d4a81e0d030d3f689e7167f23e120abf955f7d08dbedf3ea246485acee9f
-    tag: v3.4.1
->>>>>>> 4e2e4d0d
 - name: quay.io/coreos/etcd-operator
   tags:
   - sha: 2a1ff56062861e3eaf216899e6e73fdff311e5842d2446223924a9cc69f2cc69
