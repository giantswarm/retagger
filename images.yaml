--- conflicted
+++ resolved
@@ -528,14 +528,9 @@
   patterns:
   - pattern: '>= 1.1.1'
 - name: mcr.microsoft.com/azuremonitor/containerinsights/ciprod
-<<<<<<< HEAD
-  tags::
+  tags:
   - sha: 80be8a2e752ded528249d52a3bb26c690748c74f144bf01acd28478093e3eddc
     tag: 'ciprod06112021'
-=======
-  tags:
-  - tag: "ciprod06112021"
->>>>>>> 5ac4c140
 - name: mcr.microsoft.com/oss/azure/aad-pod-identity/mic
   patterns:
   - pattern: '>= 1.7.0'
