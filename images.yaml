- name: alpine
  patterns:
  - pattern: '>= 3.11'
    customImages:
    - tagSuffix: giantswarm
      dockerfileOptions:
      - RUN apk add --no-cache ca-certificates
      - RUN addgroup -g 1000 -S giantswarm && adduser -u 1000 -S giantswarm -G giantswarm
      - USER giantswarm
    - tagSuffix: giantswarm-sysctl
      dockerfileOptions:
      - RUN addgroup -g 1000 -S giantswarm && adduser -u 1000 -S giantswarm -G giantswarm
      - 'RUN apk add --no-cache sudo && echo "giantswarm  ALL = NOPASSWD: /sbin/sysctl" >> /etc/sudoers'
      - USER giantswarm
- name: alpine/git
  overrideRepoName: alpinegit
  tags:
  - sha: 7b94cd6038bf3f5ddd7b1d99b9591f243e6484417bc5fb8fa7fdbc076e904794
    tag: v2.26.2
    customImages:
    - tagSuffix: giantswarm
      dockerfileOptions:
      - RUN apk add --no-cache ca-certificates
      - RUN addgroup -g 1000 -S giantswarm && adduser -u 1000 -S giantswarm -G giantswarm
      - USER giantswarm
- name: amazon/aws-cli
  overrideRepoName: awscli
  tags:
  - sha: 9f670bbb42c30c9a2117c5a2cf924e49ba1d4d122cd673bdfbbca9fc031b9013
    tag: 2.0.24
- name: amazon/aws-ebs-csi-driver
  patterns:
  - pattern: '>= 0.7.0'
- name: amazon/opendistro-for-elasticsearch
  patterns:
  - pattern: '>= 1.3.0'
- name: amazon/opendistro-for-elasticsearch-kibana
  patterns:
  - pattern: '>= 1.3.0'
- name: aquasec/kube-bench
  patterns:
  - pattern: '>= 0.2'
- name: bitnami/kubectl
  patterns:
  - pattern: '>= 1.16'
- name: bitnami/redis
  overrideRepoName: bitnami-redis
  tags:
  - sha: 1b56b1c2c5d737bd8029f2e2e80852c0c1ef342e36ca0940dd313d4d8a786311
    tag: 4.0.9
- name: bobrik/curator
  overrideRepoName: bobrik-curator
  patterns:
  - pattern: '>= 5.8.1'
- name: busybox
  patterns:
  - pattern: '>= 1.31.0'
- name: centos
  tags:
  - sha: fe8d824220415eed5477b63addf40fb06c3b049404242b31982106ac204f6700
    tag: 8.1.1911
- name: cibuilds/github
  tags:
  - sha: 9029b2f52ecd28aacec2fd8a86a321dc9f77a46df251de5e3f157dd6e80baea0
    tag: 0.12
- name: coredns/coredns
  patterns:
  - pattern: '>= 1.6.5'
    customImages:
    - tagSuffix: giantswarm
      dockerfileOptions:
      - EXPOSE 1053
- name: curlimages/curl
  patterns:
  - pattern: '>= 7.67.0'
- name: dduportal/bats
  tags:
  - sha: b2d533b27109f7c9ea1e270e23f212c47906346f9cffaa4da6da48ed9d8031da
    tag: 0.4.0
- name: directxman12/k8s-prometheus-adapter-amd64
  patterns:
  - pattern: '>=v0.6.0'
- name: docker
  tags:
  - sha: e8e0f19612fef7fc1e190ec7ed6fb4c1f4e0c0f34424214dc44e9e94f8a1281d
    tag: 18.09.1
- name: docker.elastic.co/elasticsearch/elasticsearch-oss
  tags:
  - sha: 4f2bd6a008c41d83aeb8e5ac95412d47b667d21d4df7c67c41b9baec15a78164
    tag: 6.1.4
- name: docker.elastic.co/kibana/kibana-oss
  comment: via https://www.elastic.co/guide/en/kibana/7.6/docker.html#pull-image
  patterns:
  - pattern: '>= 7.6.1'
  tags:
  - sha: 72d816c99cc86b117baf04385020121f71015d7f5f9eba2a59e72532d645d38f
    tag: 7.6.1
- name: elasticsearch
  tags:
  - tag: 6.8.13
    sha: 8d4e29332dc159e7c256efa131453bd62a35b6e90f32aa9ab3f76632e29372c3
- name: eu.gcr.io/k8s-artifacts-prod/autoscaling/cluster-autoscaler
  tags:
  - tag: v1.19.1
    sha: 06969498d858f456929b5715b82c7eae23788729763590ffa4e622c1c6b8c1c6
  - tag: v1.18.3
    sha: ad77e9587aff8cdaa90fb371cfff4458205ef63a4783734b5dd667872d1e91e1
  - tag: v1.18.2
    sha: 069e12b64d6134732b36b9557194ea927f3132a1ebe6cb6fa1ee1d1e7e8f000c
  - tag: v1.18.1
    sha: 1f5b11617389b8e4ce15eb45fdbbfd4321daeb63c234d46533449ab780b6ca9a
  - tag: v1.17.3
    sha: 94b2cb0238f6e24d8a7253418f89dd5bcc7dd5d24244f30a55c994cc1883fb59
  - tag: v1.17.2
    sha: bd3714e294dcef2855e7c10f57c754b280fa2e7a1d470a511bbe6ac78150ff0f
  - tag: v1.16.5
    sha: aacbfd75b5cbbae9d9a663447e7b9ac42923136cc2487f93ea89e590f25c77a3
  - tag: v1.15.6
    sha: a367cb89efbc2eafcb6df98ce6cfaf8d098928ae23ca2da56a7d2e95fc825c44
  - tag: v1.14.8
    sha: 60a75bd24a4121adf5de16cdad76a52295d33aa8aa7c2945b4a9a1a8d2ac17f0
- name: eu.gcr.io/k8s-artifacts-prod/external-dns/external-dns
  patterns:
  - pattern: '>= v0.6.0'
- name: eu.gcr.io/k8s-artifacts-prod/ingress-nginx/controller
  overrideRepoName: ingress-nginx-controller
  patterns:
  - pattern: '>= v0.34.0'
- name: fluent/fluent-bit
  patterns:
  - pattern: '>= 1.x.x'
- name: fluent/fluentd-kubernetes-daemonset
  tags:
  - sha: f9fa60dab5e7a6ae4adbe972a2fc22cf7eaa148df74cde4cd7f57e7019260451
    tag: "v1.3-debian-cloudwatch"
  - sha: da2c32a98e87809ecc6c2aea3be0d0b0f5cab31c4d75b6fb46b86d76d5554f23
    tag: "v1.9.3-debian-cloudwatch-1.0"
- name: fluxcd/helm-controller
  overrideRepoName: fluxcd-helm-controller
  tags:
  - sha: f55747924c0b3673b53b985df12b94b7eab94372ca1c4f03e8694b2e15e82139
    tag: v0.4.0
- name: fluxcd/kustomize-controller
  overrideRepoName: fluxcd-kustomize-controller
  tags:
  - sha: 32acb2ef6b345099dab2981c2c012a1b11f0f8b15599decf7a7b907793351e09
    tag: v0.4.0
- name: fluxcd/notification-controller
  overrideRepoName: fluxcd-notification-controller
  tags:
  - sha: 4029662b088d38bb0b79991e6c5cc8621f75284d285b562b2209c093d753ce16
    tag: v0.4.0
- name: fluxcd/source-controller
  overrideRepoName: fluxcd-source-controller
  tags:
  - sha: 3b2b05669f0e201b078120df0fc2b135c29a8ca5295ae8f379a8b4c7f66d1bad
    tag: v0.4.1
- name: gcr.io/google-containers/startup-script
  tags:
  - sha: 9d0006c93668388b3616235bf87954a5e4d9aac16721a237761f0ff3ce61a58b
    tag: v2
- name: gcr.io/google_containers/defaultbackend
  tags:
  - sha: ee3aa1187023d0197e3277833f19d9ef7df26cee805fef32663e06c7412239f9
    tag: "1.0"
  - sha: a64c8ed5df00c9f238ecdeb28eb4ed226faace573695e290a99d92d503593e87
    tag: "1.2"
- name: gcr.io/heptio-images/eventrouter
  tags:
  - sha: dba60a88600d2d94fcd4c365e2931e54ae9aa495e94a924f80814e019b7ea046
    tag: v0.3
    customImages:
    - tagSuffix: giantswarm
      dockerfileOptions:
      - USER root
      - RUN addgroup -g 1000 -S giantswarm && adduser -u 1000 -S giantswarm -G giantswarm
      - USER giantswarm
- name: gcr.io/heptio-images/gangway
  tags:
  - sha: dd6030630fa2c826e9d2ff1a8e447554d12c1d59e15ae24dd2370115e1121369
    tag: v3.1.0
- name: gcr.io/heptio-images/kube-conformance
  tags:
  - sha: 4b63b91265ed0e4a986db9ce4bab22f590d773108713f806180990bd0e0c0806
    tag: v1.11
- name: gcr.io/heptio-images/sonobuoy
  tags:
  - sha: 9f2a352b44143c8c4dc72ea2df07d1b3c9d37e45a2ebcfa72c048cca17b9d6eb
    tag: v0.10.0
- name: gcr.io/istio-testing/operator
  overrideRepoName: istio-operator
  tags:
  - sha: 4fc41a76a237de912507d9644860d33cdf90bedf6477c795d7c64f79778d33a0
    tag: 1.7
- name: gcr.io/kubernetes-helm/tiller
  tags:
  - sha: 59b6200a822ddb18577ca7120fb644a3297635f47d92db521836b39b74ad19e8
    tag: v2.16.8
- name: gfkse/oauth2_proxy
  tags:
  - sha: 4bba1afcd3af85b550b42647e92b3fab36448c75e1af611a65644f77f4dde314
    tag: kubernetes-3-ca-certs
- name: ghcr.io/linkerd/cni-plugin
  overrideRepoName: linkerd2-cni-plugin
  tags:
  - sha: 95cafe418077e1bac571255a6dcd43aba47687f5a6523e3cd73a95459cff8688
    tag: stable-2.9.0
- name: goharbor/chartmuseum-photon
  tags:
  - sha: e7115a56a8482930bab8f72bd3dac49954e2116e0ad9ab640a936278cb776f19
    tag: v0.7.1-v1.6.0
- name: goharbor/clair-photon
  tags:
  - sha: 91ca0032d89b4946848f44e1fce2d142b6a8587f3e4b9bc1f7a94ae84b1479ed
    tag: v2.0.5-v1.6.0
- name: goharbor/harbor-adminserver
  tags:
  - sha: c3ca012c2d69099ba4e3bbedc58ffe146fd10aa5129d44cc7d735edf6167959e
    tag: v1.6.0
- name: goharbor/harbor-db
  tags:
  - sha: ee65d512c93860bd4872be296de80c079842a64e2a4002360e720222a87ec346
    tag: v1.6.0
- name: goharbor/harbor-jobservice
  tags:
  - sha: 51d2bf14cd9d1bbf082793a0556ff949937655c67569a86424210a1455f60057
    tag: v1.6.0
- name: goharbor/harbor-ui
  tags:
  - sha: de332db437b8df6ce05203247cbf97ac9f4953672a8c22be8858aee47a0f435f
    tag: v1.6.0
- name: goharbor/notary-server-photon
  tags:
  - sha: 57ac34699c3119a9c7d5334a2f8fce8bca35591281917913955672347e601814
    tag: v0.5.1-v1.6.0
- name: goharbor/notary-signer-photon
  tags:
  - sha: d5c32fd75aff3d6e436ccf37e3172fc526900ef281324cc5904eab3fe4bb4b92
    tag: v0.5.1-v1.6.0
- name: goharbor/registry-photon
  tags:
  - sha: 070dcc29fb5b34cdcc982394ead57f598160fd61bd8daee4b2a5f39ea37bd7a0
    tag: v2.6.2-v1.6.0
- name: golang
  patterns:
  - pattern: '>= 1.13.1'
  tags:
  - sha: 244a736db4a1d2611d257e7403c729663ce2eb08d4628868f9d9ef2735496659
    tag: 1.14.1-alpine3.11
  - sha: 4d8abd16b03209b30b48f69a2e10347aacf7ce65d8f9f685e8c3e20a512234d9
    tag: 1.15.2-alpine3.12
- name: golangci/golangci-lint
  tags:
  - sha: 05764fbd373c2b2c44186b0a98774b37499cbe71d41854def5487ead8b9861b5
    tag: v1.23.8
- name: grafana/grafana
  patterns:
  - pattern: '>= 6.0.0'
- name: grafana/grafana-image-renderer
  patterns:
  - pattern: '>= 2.0.0'
- name: grafana/loki
  patterns:
  - pattern: '>= v1.2.0'
- name: grafana/promtail
  patterns:
  - pattern: '>= v1.2.0'
- name: instrumenta/conftest
  tags:
  - sha: 5edb74aecebc29967ecc694c89c87ad9fda33e6e72c1459dee697e2a55ac2bba
    tag: v0.18.1
- name: jaegertracing/all-in-one
  overrideRepoName: jaeger-all-in-one
  patterns:
  - pattern: '>= 1.17.0'
- name: jaegertracing/jaeger-operator
  patterns:
  - pattern: '>= 1.17.0'
# Used in prometheus-operator-app
- name: jettech/kube-webhook-certgen
  patterns:
  - pattern: '>= v1.2.0'
- name: jgsqware/fluentd-loki-plugin
  tags:
  - sha: 7dbe2ccfbf2eb7b29367f6a3ee7c0976c3b45e4e21d6363cb43b156c17488259
    tag: 9ee2ce8
- name: jimmidyson/configmap-reload
  patterns:
  - pattern: '>= v0.2.0'
- name: jimschubert/swagger-codegen-cli
  tags:
  - sha: 1d929c3de13d97fa351b2a76e48f306be6080d697cbbc4c1b6b6fb407f5d9a5e
    tag: 2.2.3
- name: jollinshead/journald-cloudwatch-logs
  tags:
  - sha: eea825329e678c5e259ffde8e07ffc1223e851f0018fbbb50b607f3fb5beefdb
    tag: 0.1
- name: justwatch/elasticsearch_exporter
  patterns:
  - pattern: '>= v1.1.0'
- name: k8s.gcr.io/addon-resizer
  patterns:
  - pattern: '>= 1.8.7'
- name: k8s.gcr.io/autoscaling/vpa-admission-controller
  patterns:
  - pattern: '>= 0.8.0'
- name: k8s.gcr.io/autoscaling/vpa-recommender
  patterns:
  - pattern: '>= 0.8.0'
- name: k8s.gcr.io/autoscaling/vpa-updater
  patterns:
  - pattern: '>= 0.8.0'
- name: k8s.gcr.io/cluster-proportional-autoscaler-amd64
  patterns:
  - pattern: '>= 1.6.0'
- name: k8s.gcr.io/hyperkube
  patterns:
  - pattern: '>= v1.15'
- name: k8s.gcr.io/kube-apiserver
  patterns:
  - pattern: '>= v1.16.8'
    customImages:
    - tagSuffix: giantswarm
      dockerfileOptions:
      - RUN apt-get update && apt-get install -y ca-certificates && rm -rf /var/lib/apt/lists/*
  tags:
  # Force 1.16.9 to be retagged with dockerfileOptions.
  - sha: 4a6df5f6a19b533c578c25fb276d34cd33f0f3013c25e854244011fa9f1cde5a
    tag: v1.16.9
    customImages:
    - tagSuffix: giantswarm
      dockerfileOptions:
      - RUN apt-get update && apt-get install -y ca-certificates && rm -rf /var/lib/apt/lists/*
- name: k8s.gcr.io/kube-controller-manager
  patterns:
  - pattern: '>= v1.16.8'
- name: k8s.gcr.io/kube-proxy
  patterns:
  - pattern: '>= v1.16.8'
- name: k8s.gcr.io/kube-scheduler
  patterns:
  - pattern: '>= v1.16.8'
- name: k8s.gcr.io/metrics-server-amd64
  tags:
  - sha: c9c4e95068b51d6b33a9dccc61875df07dc650abbf4ac1a19d58b4628f89288b
    tag: v0.3.6
- name: k8s.gcr.io/nvidia-gpu-device-plugin
  tags:
  - sha: 4b036e8844920336fa48f36edeb7d4398f426d6a934ba022848deed2edbf09aa
    tag: 1.0.0
- name: k8s.gcr.io/pause
  patterns:
  - pattern: '>= 3.1'
- name: k8s.gcr.io/pause-amd64
  patterns:
  - pattern: '>= 3.1'
- name: kindest/node
  overrideRepoName: kind-node
  patterns:
  - pattern: '>= v1.16'
- name: kiwigrid/k8s-sidecar
  patterns:
  - pattern: '>= 1.1.0'
- name: koalaman/shellcheck-alpine
  tags:
  - sha: 7d4d712a2686da99d37580b4e2f45eb658b74e4b01caf67c1099adc294b96b52
    tag: v0.6.0
- name: kong
  patterns:
  - pattern: '>= 1.4.3'
- name: kong-docker-kubernetes-ingress-controller.bintray.io/kong-ingress-controller
  patterns:
  - pattern: '>= 0.7.0'
- name: mcr.microsoft.com/k8s/aad-pod-identity/mic
  tags:
  - sha: bd9465be94966b9a917e1e3904fa5e63dd91772ccadf304e18ffd8e4ad8ccedd
    tag: 1.6.1
- name: mcr.microsoft.com/k8s/aad-pod-identity/nmi
  tags:
  - sha: 02128fefcdb7593ac53fc342e2c53a0fc6fabd813036bf60457bf43cc2940116
    tag: 1.6.1
- name: mintel/dex-k8s-authenticator
  tags:
  - sha: a3789f95d73411708f441361e8a41d2c2c5bfae4480cdeacff3be7ea8d3cdccc
    tag: 1.2.0
- name: mysql
  tags:
  - sha: c8f03238ca1783d25af320877f063a36dbfce0daa56a7b4955e6c6e05ab5c70b
    tag: 5.7.14
    customImages:
    - tagSuffix: giantswarm
      dockerfileOptions:
      - USER mysql
- name: nginx
  tags:
  - sha: 0fb320e2a1b1620b4905facb3447e3d84ad36da0b2c8aa8fe3a5a81d1187b884
    tag: 1.13.12
  - sha: 8853c7e938c2aa5d9d7439e698f0e700f058df8414a83134a09fcbb68bb0707a
    tag: 1.18-alpine
- name: nginxinc/nginx-unprivileged
  tags:
  - sha: 2d55b56b04c06a4992729ad5430d2fae1a6833bd9c4a87a00173ff4563bbee40
    tag: 1.17-alpine
  - sha: 94da2c39b836871c1f15c49e150a5e7d9c8b24dcc5c8d6c557fee1300f2cbb0b
    tag: 1.18-alpine
- name: omnition/opencensus-collector
  patterns:
  - pattern: '>= 0.1.11'
- name: opsgenie/kubernetes-event-exporter
  comment: used for https://github.com/giantswarm/event-exporter-app
  patterns:
  - pattern: '>= v0.9'
- name: peaceiris/hugo
  tags:
  - sha: 98e2da8fbefd8155d1c2d036877e0c94913054805c2c8b1b76f835a3bdc9e4de
    tag: v0.78.1
- name: prom/cloudwatch-exporter
  tags:
  - sha: 7ce6d17ad3360ed5d5dddc57ebf13dc7d676900c40a22b3144a8a17af352c399
    tag: "0.4"
- name: prom/prometheus
  tags:
  - sha: acd95556f589764b00bf0eb46048ab1cdedc95b4fa380c29e911f61dab7ecc51
    tag: v2.6.1
  - sha: e02bb3dec47631b4d31cede2d35ff901d892b57f33144406ee7994e8c94fb2d7
    tag: v2.9.1
  - sha: 0a8caa2e9f19907608915db6e62a67383fe44b9876a467b297ee6f64e51dd58a
    tag: v2.13.1
  - sha: 914525123cf76a15a6aaeac069fcb445ce8fb125113d1bc5b15854bc1e8b6353
    tag: v2.15.2
  patterns:
  - pattern: '>= 2.17.0'
- name: prom/pushgateway
  tags:
  - sha: 22ae874390e34b7cbbaf9a1b204298e009d15dccb96f0aed8d93d797f9ba4b53
    tag: v0.9.1
- name: public.ecr.aws/eks-distro/etcd-io/etcd
<<<<<<< HEAD
  tags:
  - sha: ef13d109f5e7dc175d07a043c9e9f9eb12143cbc0180bd07e7b628ebc6ebee0d
    tag: v3.4.14-eks-1-18-1
- name: public.ecr.aws/eks-distro/kubernetes-sigs/aws-iam-authenticator
  tags:
  - sha: 1f80e4596beaa6983275230a5fe2488db3f4470cac71eac543458571e0c1a469
    tag: v0.5.2-eks-1-18-1
- name: public.ecr.aws/eks-distro/kubernetes-sigs/metrics-server
  tags:
  - sha: 4a5bf8196cb0ad5d793eecd39e4931dca0cba40b78b7177a23d7405634839b84
    tag: v0.4.0-eks-1-18-1
- name: public.ecr.aws/eks-distro/kubernetes/kube-apiserver
  tags:
  - sha: 097950593e255f6b6273478d711d48a32d26cc34fcb8815ebe59855f851fa584
    tag: v1.18.9-eks-1-18-1
- name: public.ecr.aws/eks-distro/kubernetes/kube-controller-manager
  tags:
  - sha: b655ff59e288776976715ccb9574be90d05d220aadbbe345a3bccca1a13fc235
    tag: v1.18.9-eks-1-18-1
- name: public.ecr.aws/eks-distro/kubernetes/kube-proxy
  tags:
  - sha: 54381f903673164c9ccdc35536ac87996f88f64ad5aff1e37d01c39a08bc9a0c
    tag: v1.18.9-eks-1-18-1
- name: public.ecr.aws/eks-distro/kubernetes/kube-proxy-base
  tags:
  - sha: 8d4cd61886355b785b2cad868cb18ec5108d30b6f0cf2ce576ada96c6075c648
    tag: v0.4.2-eks-1-18-1
- name: public.ecr.aws/eks-distro/kubernetes/kube-scheduler
  tags:
  - sha: dcf9e415d3138fa84141dc795aa1929de88e9ad9bd0035e715b965d102e01442
    tag: v1.18.9-eks-1-18-1
- name: public.ecr.aws/eks-distro/kubernetes/pause
  tags:
  - sha: a09980fe0d783eee0f8ed56a26f5f02a79318ac9f4e3c1514babca357cd35e36
    tag: v1.18.9-eks-1-18-1
=======
  patterns:
  - pattern: '>= v3.14.0'
- name: public.ecr.aws/eks-distro/kubernetes-sigs/aws-iam-authenticator
  patterns:
  - pattern: '>= v0.5.0'
- name: public.ecr.aws/eks-distro/kubernetes-sigs/metrics-server
  patterns:
  - pattern: '>= v0.4.0'
- name: public.ecr.aws/eks-distro/kubernetes/kube-apiserver
  patterns:
  - pattern: '>= v1.18.0'
- name: public.ecr.aws/eks-distro/kubernetes/kube-controller-manager
  patterns:
  - pattern: '>= v1.18.0'
- name: public.ecr.aws/eks-distro/kubernetes/kube-proxy
  patterns:
  - pattern: '>= v1.18.0'
- name: public.ecr.aws/eks-distro/kubernetes/kube-proxy-base
  patterns:
  - pattern: '>= v1.18.0'
- name: public.ecr.aws/eks-distro/kubernetes/kube-scheduler
  patterns:
  - pattern: '>= v1.18.0'
- name: public.ecr.aws/eks-distro/kubernetes/pause
  patterns:
  - pattern: '>= v1.18.0'
>>>>>>> 02f4858b
- name: quay.io/calico/cni
  patterns:
  - pattern: '>= v3.9.5'
- name: quay.io/calico/kube-controllers
  patterns:
  - pattern: '>= v3.9.5'
- name: quay.io/calico/node
  patterns:
  - pattern: '>= v3.9.5'
- name: quay.io/calico/pod2daemon-flexvol
  patterns:
  - pattern: '>= v3.9.5'
- name: quay.io/calico/typha
  patterns:
  - pattern: '>= v3.10.1'
- name: quay.io/coreos/configmap-reload
  patterns:
  - pattern: '>= v0.0.1'
- name: quay.io/coreos/etcd
  patterns:
  - pattern: '>= v3.3'
- name: quay.io/coreos/etcd-operator
  tags:
  - sha: 2a1ff56062861e3eaf216899e6e73fdff311e5842d2446223924a9cc69f2cc69
    tag: v0.3.2
- name: quay.io/coreos/flannel
  tags:
  - sha: 7806805c93b20a168d0bbbd25c6a213f00ac58a511c47e8fa6409543528a204e
    tag: v0.11.0-amd64
- name: quay.io/coreos/kube-state-metrics
  patterns:
  - pattern: '>= v1.9.2'
- name: quay.io/coreos/prometheus-config-reloader
  patterns:
  - pattern: '>= v0.38.1'
- name: quay.io/coreos/prometheus-operator
  tags:
  - sha: 97697df680ea4c7e70c4cb4af5bdc44f7a70b25be7afde70bd921a658e4c62ec
    tag: v0.30.1
  patterns:
  - pattern: '>= 0.38.1'
- name: quay.io/dexidp/dex
  tags:
  - sha: c14ea9dbf341de51c8c0858a65bfe905a0a2cc154311c959a0bfe609bfe177b5
    tag: v2.21.0
- name: quay.io/fairwinds/goldilocks
  patterns:
  - pattern: '>= v2.2.0'
- name: quay.io/fluentd_elasticsearch/fluentd
  comment: |
    see https://github.com/kubernetes/kubernetes/blob/master/cluster/addons/fluentd-elasticsearch/fluentd-es-ds.yaml
    and it's used at https://github.com/giantswarm/fluentd-elasticsearch-app/
  patterns:
  - pattern: '>= v3.0.1'
- name: quay.io/giantswarm/amazon-k8s-cni
  patterns:
  - pattern: '>= v1.6.0'
- name: quay.io/giantswarm/docker-strongswan
  tags:
  - sha: 0deee46507d8d9c354b9e924f969dfb370083539a7130531b575e05a09603a31
    tag: d432793577e07bfe6856d3739e6bca3d91db71e4
  comment: push docker-strongswan also to china registry
- name: quay.io/giantswarm/k8s-api-healthz
  tags:
  - sha: 9a4f991725c0bfbc8a3b8b5a0d7fb4ea76136c65b5924d5f2c37a12f66a9b2d1
    tag: 1c0cdf1ed5ee18fdf59063ecdd84bf3787f80fac
- name: quay.io/giantswarm/k8s-setup-network-environment
  tags:
  - sha: e337d03e569e53b246f4dea91359efbabe7b3ddc78878e1875d0c7aaf0e17fd5
    tag: 1f4ffc52095ac368847ce3428ea99b257003d9b9
- name: quay.io/helmpack/chart-testing
  overrideRepoName: helm-chart-testing
  tags:
  - sha: 55fb51929186d4dc8b0821569151a39283918785447628fb2e28f87d9b2937d2
    tag: v3.0.0-rc.1
- name: quay.io/jacksontj/promxy
  patterns:
  - pattern: '>= v0.0.60'
- name: quay.io/jetstack/cert-manager-cainjector
  patterns:
  - pattern: '>= v0.14.2'
- name: quay.io/jetstack/cert-manager-controller
  patterns:
  - pattern: '>= v0.14.2'
- name: quay.io/jetstack/cert-manager-ingress-shim
  tags:
  - sha: 544b8602ee566d7ca22aa9e76a92dde4c2ca8dab642f75ea3a4b0a577193632a
    tag: v0.2.5
- name: quay.io/jetstack/cert-manager-webhook
  patterns:
  - pattern: '>= v0.14.2'
- name: quay.io/k8scsi/csi-attacher
  patterns:
  - pattern: '>= v1.2.0'
- name: quay.io/k8scsi/csi-node-driver-registrar
  patterns:
  - pattern: '>= v1.1.0'
- name: quay.io/k8scsi/csi-provisioner
  patterns:
  - pattern: '>= v1.6.0'
- name: quay.io/k8scsi/csi-resizer
  patterns:
  - pattern: '>= v0.3.0'
- name: quay.io/k8scsi/csi-snapshotter
  patterns:
  - pattern: '>= v2.1.1'
- name: quay.io/k8scsi/livenessprobe
  patterns:
  - pattern: '>= v1.1.0'
- name: quay.io/kubernetes-ingress-controller/nginx-ingress-controller
  patterns:
  - pattern: '>= v0.28.0'
- name: quay.io/open-policy-agent/gatekeeper
  patterns:
  - pattern: '>= v3.1.0-beta.5'
- name: quay.io/prometheus-operator/prometheus-config-reloader
  patterns:
  - pattern: '>= v0.43.0'
- name: quay.io/prometheus-operator/prometheus-operator
  patterns:
  - pattern: '>= 0.43.0'
- name: quay.io/prometheus/alertmanager
  patterns:
  - pattern: '>= v0.19.0'
- name: quay.io/prometheus/haproxy-exporter
  tags:
  - sha: d8da0790760c279d961e63aa711fac3fd6a3db237eccea3c8a21239dca64805c
    tag: v0.9.0
- name: quay.io/prometheus/node-exporter
  tags:
  - sha: fc004c4a3d1096d5a0f144b1093daa9257a573ce1fde5a9b8511e59a7080a1bb
    tag: v0.15.1
  - sha: 1b129a3801a0440f9c5b2afb20082dfdb31bf6092b561f5f249531130000cb83
    tag: v0.17.0
  - sha: b2dd31b0d23fda63588674e40fd8d05010d07c5d4ac37163fc596ba9065ce38d
    tag: v0.18.0
    customImages:
    - tagSuffix: giantswarm
      dockerfileOptions:
      - RUN addgroup -g 1000 -S giantswarm && adduser -u 1000 -S giantswarm -G giantswarm
      - USER giantswarm
  - sha: a2f29256e53cc3e0b64d7a472512600b2e9410347d53cdc85b49f659c17e02ee
    tag: v0.18.1
    customImages:
    - tagSuffix: giantswarm
      dockerfileOptions:
      - USER root
      - RUN addgroup -g 1000 -S giantswarm && adduser -u 1000 -S giantswarm -G giantswarm
      - USER giantswarm
  - sha: cf66a6bbd573fd819ea09c72e21b528e9252d58d01ae13564a29749de1e48e0f
    tag: v1.0.1
    customImages:
    - tagSuffix: giantswarm
      dockerfileOptions:
      - USER root
      - RUN addgroup -g 1000 -S giantswarm && adduser -u 1000 -S giantswarm -G giantswarm
      - USER giantswarm
- name: quay.io/pusher/oauth2_proxy
  tags:
  - sha: 1fad3f247a8edeceead03230d833fcb4c3935a3a57b83787690f15f7daa6b59b
    tag: v5.1.0
- name: quay.io/reactiveops/ci-images
  overrideRepoName: vpa-certgen-ci-images
  patterns:
  - pattern: '= v11-alpine'
- name: quay.io/uswitch/kiam
  tags:
  - sha: 7c0017379036c306579997d27c1ab909689e6feaee67676770a3453eef84773b
    tag: v3.6
- name: redis
  tags:
  - sha: 002a1870fa2ffd11dbd7438527a2c17f794f6962f5d3a4f048f848963ab954a8
    tag: 3.2.11-alpine
  - sha: 87275ecd3017cdacd3e93eaf07e26f4a91d7f4d7c311b2305fccb50ec3a1a8cd
    tag: 4.0.9

# Used in prometheus-operator-app
- name: squareup/ghostunnel
  patterns:
  - pattern: '>= v1.5.2'

# Used in strimzi-kafka-operator-app
- name: strimzi/jmxtrans
  overrideRepoName: strimzi-jmxtrans
  patterns:
  - pattern: '>= 0.18.0-0'
- name: strimzi/kafka
  overrideRepoName: strimzi-kafka
  patterns:
  - pattern: '>= 0.18.0-0'
- name: strimzi/kafka-bridge
  overrideRepoName: strimzi-kafka-bridge
  patterns:
  - pattern: '>= 0.18.0-0'
- name: strimzi/operator
  overrideRepoName: strimzi-operator
  patterns:
  - pattern: '>= 0.18.0-0'

- name: sysdig/falco
  tags:
  - sha: 3533054a0543e4a2eb4f4c61d68d5d3a39e5886a65d07f011d45044a5c470ccd
    tag: 0.11.1
- name: toniblyx/prowler
  tags:
  - sha: 017a8fdecbb0aecd6af3446b1357ed36ef92533dd8a19c2283ad29f41b264bc3
    tag: 2.2.0
# used by efk-stack-app
- name: untergeek/curator
  overrideRepoName: elasticsearch-untergeek-curator
  patterns:
  - pattern: '>= 5.7.6'
- name: vault
  patterns:
  - pattern: '>= v1.2.0'
- name: weaveworks/watch
  tags:
  - sha: bb113953e19fff158de017c447be337aa7a3709c3223aeeab4a5bae50ee6f159
    tag: master-5b2a6e5
- name: zricethezav/gitleaks
  tags:
  - sha: 548f474c56f6cbf94959f48e66ee99f9b63d949c9c657b105d1e4a3c0a66c985
    tag: v3.3.0
  - sha: 237ba8547763ff8a147a420280f97c80e8605eea60312613f7e33d3968d99a0a
    tag: v6.0.0<|MERGE_RESOLUTION|>--- conflicted
+++ resolved
@@ -435,7 +435,6 @@
   - sha: 22ae874390e34b7cbbaf9a1b204298e009d15dccb96f0aed8d93d797f9ba4b53
     tag: v0.9.1
 - name: public.ecr.aws/eks-distro/etcd-io/etcd
-<<<<<<< HEAD
   tags:
   - sha: ef13d109f5e7dc175d07a043c9e9f9eb12143cbc0180bd07e7b628ebc6ebee0d
     tag: v3.4.14-eks-1-18-1
@@ -471,34 +470,6 @@
   tags:
   - sha: a09980fe0d783eee0f8ed56a26f5f02a79318ac9f4e3c1514babca357cd35e36
     tag: v1.18.9-eks-1-18-1
-=======
-  patterns:
-  - pattern: '>= v3.14.0'
-- name: public.ecr.aws/eks-distro/kubernetes-sigs/aws-iam-authenticator
-  patterns:
-  - pattern: '>= v0.5.0'
-- name: public.ecr.aws/eks-distro/kubernetes-sigs/metrics-server
-  patterns:
-  - pattern: '>= v0.4.0'
-- name: public.ecr.aws/eks-distro/kubernetes/kube-apiserver
-  patterns:
-  - pattern: '>= v1.18.0'
-- name: public.ecr.aws/eks-distro/kubernetes/kube-controller-manager
-  patterns:
-  - pattern: '>= v1.18.0'
-- name: public.ecr.aws/eks-distro/kubernetes/kube-proxy
-  patterns:
-  - pattern: '>= v1.18.0'
-- name: public.ecr.aws/eks-distro/kubernetes/kube-proxy-base
-  patterns:
-  - pattern: '>= v1.18.0'
-- name: public.ecr.aws/eks-distro/kubernetes/kube-scheduler
-  patterns:
-  - pattern: '>= v1.18.0'
-- name: public.ecr.aws/eks-distro/kubernetes/pause
-  patterns:
-  - pattern: '>= v1.18.0'
->>>>>>> 02f4858b
 - name: quay.io/calico/cni
   patterns:
   - pattern: '>= v3.9.5'
