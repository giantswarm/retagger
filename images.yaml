--- conflicted
+++ resolved
@@ -275,17 +275,13 @@
   tags:
   - sha: 4bba1afcd3af85b550b42647e92b3fab36448c75e1af611a65644f77f4dde314
     tag: kubernetes-3-ca-certs
-<<<<<<< HEAD
-- name: cr.l5d.io/linkerd/cni-plugin
-=======
 - name: ghcr.io/kyverno/kyverno
   patterns:
   - pattern: '>= v1.3.4'
 - name: ghcr.io/kyverno/kyvernopre
   patterns:
   - pattern: '>= v1.3.4'
-- name: ghcr.io/linkerd/cni-plugin
->>>>>>> 0b4262ca
+- name: cr.l5d.io/linkerd/cni-plugin
   overrideRepoName: linkerd2-cni-plugin
   tags:
   - sha: 95cafe418077e1bac571255a6dcd43aba47687f5a6523e3cd73a95459cff8688
