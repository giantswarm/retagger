- name: alpine
  tags:
  - sha: 7df6db5aa61ae9480f52f0b3a06a140ab98d427f86d8d5de0bedab9b8df6b1c0
    tag: "3.7"
<<<<<<< HEAD
- name: bitnami/redis
  overrideRepoName: bitnami-redis
  tags:
  - sha: 1b56b1c2c5d737bd8029f2e2e80852c0c1ef342e36ca0940dd313d4d8a786311
    tag: 4.0.9
=======
>>>>>>> ff1b4c13
- name: busybox
  tags:
  - sha: 58ac43b2cc92c687a32c8be6278e50a063579655fe3090125dcb2af0ff9e1a64
    tag: 1.28.3
- name: cibuilds/github
  tags:
  - sha: 9029b2f52ecd28aacec2fd8a86a321dc9f77a46df251de5e3f157dd6e80baea0
    tag: 0.12
- name: coredns/coredns
  tags:
  - sha: 02382353821b12c21b062c59184e227e001079bb13ebd01f9d3270ba0fcbf1e4
    tag: 1.3.1
- name: dduportal/bats
  tags:
  - sha: b2d533b27109f7c9ea1e270e23f212c47906346f9cffaa4da6da48ed9d8031da
    tag: 0.4.0
- name: docker
  tags:
  - sha: e8e0f19612fef7fc1e190ec7ed6fb4c1f4e0c0f34424214dc44e9e94f8a1281d
    tag: 18.09.1
- name: docker.elastic.co/elasticsearch/elasticsearch-oss
  tags:
  - sha: 4f2bd6a008c41d83aeb8e5ac95412d47b667d21d4df7c67c41b9baec15a78164
    tag: 6.1.4
- name: docker.elastic.co/kibana/kibana-oss
  comment: via https://www.elastic.co/guide/en/kibana/6.1/_pulling_the_image.html
  tags:
  - sha: f9addd642b184a81daa77c4301a800009aa714296220549ad1c61a22ca9bb8d3
    tag: 6.1.4
- name: fluent/fluent-bit
  tags:
  - sha: 6861ee5ea81fbbacf8802c622d9305930b341acc0800bbf30205b4d74ce2b486
    tag: 0.14.6
- name: fluent/fluent-bit-0.13-dev
  tags:
  - sha: 0ae482ad3e8d951a66090b968389f2a11b0b16b8a208b5edb4ccb0ca5800b90d
    tag: "0.18"
- name: fluent/fluentd-kubernetes-daemonset
  tags:
  - sha: f9fa60dab5e7a6ae4adbe972a2fc22cf7eaa148df74cde4cd7f57e7019260451
    tag: "v1.3-debian-cloudwatch"
- name: gcr.io/google_containers/defaultbackend
  tags:
  - sha: ee3aa1187023d0197e3277833f19d9ef7df26cee805fef32663e06c7412239f9
    tag: "1.0"
  - sha: a64c8ed5df00c9f238ecdeb28eb4ed226faace573695e290a99d92d503593e87
    tag: "1.2"
- name: gcr.io/google_containers/fluentd-elasticsearch
  comment: see https://github.com/kubernetes/kubernetes/blob/master/cluster/addons/fluentd-elasticsearch/fluentd-es-ds.yaml
  tags:
  - sha: b8c94527b489fb61d3d81ce5ad7f3ddbb7be71e9620a3a36e2bede2f2e487d73
    tag: v2.0.4
- name: gcr.io/google_containers/kube-state-metrics
  tags:
  - sha: 953a3b6bf0046333c656fcfa2fc3a08f4055dc3fbd5b1dcdcdf865a2534db526
    tag: v1.2.0
- name: gcr.io/google_containers/metrics-server-amd64
  tags:
  - sha: 78938f933822856f443e6827fe5b37d6cc2f74ae888ac8b33d06fdbe5f8c658b
    tag: v0.3.1
  - sha: 6f4a027083d92fd0f28d1aca83364e376e440625ca9a403f1d2d50adaa298d88
    tag: v0.3.0
- name: gcr.io/google_containers/nginx-ingress-controller
  tags:
  - sha: 03fd8fc46018d09b4050d4daaf50bff73c80936994b374319ed33cbb2c1684f4
    tag: 0.9.0-beta.11
- name: gcr.io/google_containers/pause-amd64
  tags:
  - sha: 59eec8837a4d942cc19a52b8c09ea75121acc38114a2c68b98983ce9356b8610
    tag: "3.1"
- name: gcr.io/heptio-images/kube-conformance
  tags:
  - sha: 4b63b91265ed0e4a986db9ce4bab22f590d773108713f806180990bd0e0c0806
    tag: v1.11
- name: gcr.io/heptio-images/sonobuoy
  tags:
  - sha: 9f2a352b44143c8c4dc72ea2df07d1b3c9d37e45a2ebcfa72c048cca17b9d6eb
    tag: v0.10.0
- name: gcr.io/kubernetes-helm/tiller
  tags:
  - sha: 67b4962dd091bfca1398853f55b6414ac433042560c1a163520dd0811c0e2e28
    tag: v2.12.0
- name: gfkse/oauth2_proxy
  tags:
  - sha: 4bba1afcd3af85b550b42647e92b3fab36448c75e1af611a65644f77f4dde314
    tag: kubernetes-3-ca-certs
- name: goharbor/chartmuseum-photon
  tags:
  - sha: e7115a56a8482930bab8f72bd3dac49954e2116e0ad9ab640a936278cb776f19
    tag: v0.7.1-v1.6.0
- name: goharbor/clair-photon
  tags:
  - sha: 91ca0032d89b4946848f44e1fce2d142b6a8587f3e4b9bc1f7a94ae84b1479ed
    tag: v2.0.5-v1.6.0
- name: goharbor/harbor-adminserver
  tags:
  - sha: c3ca012c2d69099ba4e3bbedc58ffe146fd10aa5129d44cc7d735edf6167959e
    tag: v1.6.0
- name: goharbor/harbor-db
  tags:
  - sha: ee65d512c93860bd4872be296de80c079842a64e2a4002360e720222a87ec346
    tag: v1.6.0
- name: goharbor/harbor-jobservice
  tags:
  - sha: 51d2bf14cd9d1bbf082793a0556ff949937655c67569a86424210a1455f60057
    tag: v1.6.0
- name: goharbor/harbor-ui
  tags:
  - sha: de332db437b8df6ce05203247cbf97ac9f4953672a8c22be8858aee47a0f435f
    tag: v1.6.0
- name: goharbor/notary-server-photon
  tags:
  - sha: 57ac34699c3119a9c7d5334a2f8fce8bca35591281917913955672347e601814
    tag: v0.5.1-v1.6.0
- name: goharbor/notary-signer-photon
  tags:
  - sha: d5c32fd75aff3d6e436ccf37e3172fc526900ef281324cc5904eab3fe4bb4b92
    tag: v0.5.1-v1.6.0
- name: goharbor/registry-photon
  tags:
  - sha: 070dcc29fb5b34cdcc982394ead57f598160fd61bd8daee4b2a5f39ea37bd7a0
    tag: v2.6.2-v1.6.0
- name: golang
  tags:
  - sha: 200819b56ab8a3d4fb83e8210738ba6ae628fd159efa2a7c84ef044e56214a3a
    tag: 1.11.3
- name: grafana/grafana
  tags:
  - sha: b9a31857e86e9cf43552605bd7f3c990c123f8792ab6bea8f499db1a1bdb7d53
    tag: 5.4.2
- name: jgsqware/fluentd-loki-plugin
  tags:
  - sha: 7dbe2ccfbf2eb7b29367f6a3ee7c0976c3b45e4e21d6363cb43b156c17488259
    tag: 9ee2ce8
- name: jimschubert/swagger-codegen-cli
  tags:
  - sha: 1d929c3de13d97fa351b2a76e48f306be6080d697cbbc4c1b6b6fb407f5d9a5e
    tag: 2.2.3
- name: k8s.gcr.io/addon-resizer
  tags:
  - sha: 07353f7b26327f0d933515a22b1de587b040d3d85c464ea299c1b9f242529326
    tag: "1.8.3"
- name: k8s.gcr.io/cluster-autoscaler
  tags:
  - sha: 7ff5a60304b344f2f29c804c7253632bbc818794f6932236a56db107a6a8f5af
    tag: v1.13.1
- name: k8s.gcr.io/hyperkube
  tags:
  - sha: 1839410f3ac91c589c95de0f11d762719e973f7c3100eae7c0905d08dd0d9138
    tag: v1.10.12
  - sha: 8cef95c71e77969e8278e5a12ffa79afdca913160e823e187ead93809b2f45f7
    tag: v1.11.6
  - sha: 388312116707c0420c492accc15ad3ba400911c2c337c8b33049f8d92f9c7bb9
    tag: v1.13.3
- name: koalaman/shellcheck-alpine
  tags:
  - sha: 7d4d712a2686da99d37580b4e2f45eb658b74e4b01caf67c1099adc294b96b52
    tag: v0.6.0
- name: nginx
  tags:
  - sha: 0fb320e2a1b1620b4905facb3447e3d84ad36da0b2c8aa8fe3a5a81d1187b884
    tag: 1.13.12
- name: prom/cloudwatch-exporter
  tags:
  - sha: 7ce6d17ad3360ed5d5dddc57ebf13dc7d676900c40a22b3144a8a17af352c399
    tag: "0.4"
- name: prom/prometheus
  tags:
  - sha: acd95556f589764b00bf0eb46048ab1cdedc95b4fa380c29e911f61dab7ecc51
    tag: v2.6.1
- name: quay.io/calico/cni
  tags:
  - sha: 526f0c585f66fc70d79062463d78a324f053c406b69a600fc282c2aaa74c4428
    tag: v3.5.1
- name: quay.io/calico/kube-controllers
  tags:
  - sha: 75047a8f1e3a2adcc4bc58338fc26157c7d209972b7f0cdf6c76dad4dae676bd
    tag: v3.5.1
- name: quay.io/calico/node
  tags:
  - sha: 264d7de573a956f8914de93fbade66bdc7fd86f22a8f4e9a99ebdbb9e45b66f7
    tag: v3.5.1
- name: quay.io/calico/typha
  tags:
  - sha: 6387a9e8a6e85049cc1b491ec70f3351023a039b5d194b5054d7942ffd31cc46
    tag: v3.5.1
- name: quay.io/coreos/etcd
  tags:
  - sha: cb9cee3d9d49050e7682fde0a9b26d6948a0117b1b4367b8170fcaa3960a57b8
    tag: v3.3.12
- name: quay.io/coreos/etcd-operator
  tags:
  - sha: 2a1ff56062861e3eaf216899e6e73fdff311e5842d2446223924a9cc69f2cc69
    tag: v0.3.2
- name: quay.io/coreos/flannel
  tags:
  - sha: 88f2b4d96fae34bfff3d46293f7f18d1f9f3ca026b4a4d288f28347fcb6580ac
    tag: v0.10.0-amd64
- name: quay.io/coreos/kube-state-metrics
  tags:
  - sha: b7a3143bd1eb7130759c9259073b9f239d0eeda09f5210f1cd31f1a530599ea1
    tag: v1.5.0
- name: quay.io/giantswarm/docker-kubectl
  tags:
  - sha: 995bd3fee6899569d5d9ab77948f25d6bc2e9a95efa988de37c6b8c3095ac819
    tag: 8cabd75bacbcdad7ac5d85efc3ca90c2fabf023b
- name: quay.io/giantswarm/docker-strongswan
  tags:
  - sha: 0deee46507d8d9c354b9e924f969dfb370083539a7130531b575e05a09603a31
    tag: d432793577e07bfe6856d3739e6bca3d91db71e4
  comment: push docker-strongswan also to china registry
- name: quay.io/giantswarm/k8s-migrator
  tags:
  - sha: 9259af85d5a7f395feab8162b4d47a79f6b53a897568bc3a9d9d4908a8ac0de2
    tag: 4a4c553280d99b28cb0114797ba59aa380e808b1
- name: quay.io/giantswarm/k8s-setup-network-environment
  tags:
  - sha: e337d03e569e53b246f4dea91359efbabe7b3ddc78878e1875d0c7aaf0e17fd5
    tag: 1f4ffc52095ac368847ce3428ea99b257003d9b9
- name: quay.io/jetstack/cert-manager-controller
  tags:
  - sha: 61546385c284af5620ac1e861943e73164a6ac37ec76520ef43be2ec2bd769fb
    tag: v0.2.5
  - sha: 3ff035464d9349f5b1d23a2fef9c9b8419026671506a5be5cbae6e958ac46802
    tag: v0.4.0
- name: quay.io/jetstack/cert-manager-ingress-shim
  tags:
  - sha: 544b8602ee566d7ca22aa9e76a92dde4c2ca8dab642f75ea3a4b0a577193632a
    tag: v0.2.5
- name: quay.io/kubernetes-ingress-controller/nginx-ingress-controller
  tags:
  - sha: 36523a0b8b35b082211caa2bebb95c43578f85a51c03a28599b39a13b27965cb
    tag: 0.12.0
  - sha: 7b79e1bc6437e6376dadf558e012adde6395bb28dee4a38ce08c7e5c9f220178
    tag: 0.15.0
  - sha: 84ed5290a91c53b4c224a724a251347dfc8cf2bca4be06e32f642c396eb02429
    tag: 0.16.2
  - sha: 617076c3e3d4d0638a4927702530d8456bda64c67194f6daed272a59e93b992f
    tag: 0.21.0
- name: quay.io/prometheus/alertmanager
  tags:
  - sha: e6a3f28f282092d9790aaae393650852a9b7c2a7614dc3aa797a74a6beaa0700
    tag: v0.16.1
- name: quay.io/prometheus/haproxy-exporter
  tags:
  - sha: d8da0790760c279d961e63aa711fac3fd6a3db237eccea3c8a21239dca64805c
    tag: v0.9.0
- name: quay.io/prometheus/node-exporter
  tags:
  - sha: fc004c4a3d1096d5a0f144b1093daa9257a573ce1fde5a9b8511e59a7080a1bb
    tag: v0.15.1
  - sha: 1b129a3801a0440f9c5b2afb20082dfdb31bf6092b561f5f249531130000cb83
    tag: v0.17.0
- name: redis
  tags:
  - sha: 002a1870fa2ffd11dbd7438527a2c17f794f6962f5d3a4f048f848963ab954a8
    tag: 3.2.11-alpine
  - sha: 87275ecd3017cdacd3e93eaf07e26f4a91d7f4d7c311b2305fccb50ec3a1a8cd
    tag: 4.0.9
- name: registry.opensource.zalan.do/teapot/external-dns
  tags:
  - sha: 0c6e7c59bd204db7dd13c98e8ec6b1af5b9b102f0badc091d50683458570c6c6
    tag: v0.5.2-3-g6c05028
- name: shelmangroup/coreos-nvidia-driver-installer
  tags:
  - sha: 57be3ae881d61ea5f55ad6068bcc61708515ad17994884170b3e5df5b40856d3
    tag: 1.0.0
- name: sysdig/falco
  tags:
  - sha: 3533054a0543e4a2eb4f4c61d68d5d3a39e5886a65d07f011d45044a5c470ccd
    tag: 0.11.1
- name: vault
  tags:
  - sha: 8d2813d4fbc145d867218b60e13b29941edf60d1c0929964db42879a1aacc889
    tag: 0.10.1
  - sha: 366eddc65d233c7b43269ba80e27aeb1269837beadd011c8d7b3daa999cce70a
    tag: 0.10.3<|MERGE_RESOLUTION|>--- conflicted
+++ resolved
@@ -2,14 +2,11 @@
   tags:
   - sha: 7df6db5aa61ae9480f52f0b3a06a140ab98d427f86d8d5de0bedab9b8df6b1c0
     tag: "3.7"
-<<<<<<< HEAD
 - name: bitnami/redis
   overrideRepoName: bitnami-redis
   tags:
   - sha: 1b56b1c2c5d737bd8029f2e2e80852c0c1ef342e36ca0940dd313d4d8a786311
     tag: 4.0.9
-=======
->>>>>>> ff1b4c13
 - name: busybox
   tags:
   - sha: 58ac43b2cc92c687a32c8be6278e50a063579655fe3090125dcb2af0ff9e1a64
