# Docs: https://github.com/kubasobon/skopeo/blob/main/docs/skopeo-sync.1.md#yaml-file-content-used-source-for---src-yaml
docker.io:
  images:
    alpine:
      - "3.14"
      - "3.16.2"
    amazon/opendistro-for-elasticsearch:
      - ">= 1.3.2"
      - ">= 1.3.3"
    amazon/opendistro-for-elasticsearch-kibana:
      - ">= 1.3.2"
    centos:
      - "8.1.1911"
    cibuilds/github:
      - "0.12"
    coredns/coredns:
      - "1.8.3"
      - "1.8.6"
      - "1.8.7"
      - "1.9.3"
    docker:
      - "18.09.1"
    elasticsearch:
      - "6.8.13"
    fluxcd/flux-cli:
      - "v0.27.0"
    goharbor/chartmuseum-photon:
      - "v0.7.1-v1.6.0"
    goharbor/clair-photon:
      - "v2.0.5-v1.6.0"
    goharbor/harbor-adminserver:
      - "v1.6.0"
    goharbor/harbor-db:
      - "v1.6.0"
    goharbor/harbor-jobservice:
      - "v1.6.0"
    goharbor/harbor-ui:
      - "v1.6.0"
    goharbor/notary-server-photon:
      - "v0.5.1-v1.6.0"
    goharbor/notary-signer-photon:
      - "v0.5.1-v1.6.0"
    goharbor/registry-photon:
      - "v2.6.2-v1.6.0"
    golang:
      - "1.14.1-alpine3.11"
      - "1.15.2-alpine3.12"
      - "1.16-alpine3.12"
      - "1.16.7-alpine3.14"
      - "1.17.1-alpine3.14"
      - "1.17.7-alpine3.14"
      - "1.17.8-alpine3.14"
      - "1.18.1-alpine3.15"
      - "1.19.1-alpine3.16"
      - "1.20.6-alpine3.17"
      # Future `golang` versions are now handled in `customized-images.yaml` to automatically match alpine tags via semver
    golangci/golangci-lint:
      - "v1.23.8"
    instrumenta/conftest:
      - "v0.18.1"
      - "v0.21.0"
    janeczku/go-dnsmasq:
      - "release-1.0.7"
    jimschubert/swagger-codegen-cli:
      - "2.2.3"
    justwatch/elasticsearch_exporter:
      - "v1.1.0"
    k8spin/loki-multi-tenant-proxy:
      - "v1.0.0"
    koalaman/shellcheck-alpine:
      - "v0.6.0"
    kong/kong-gateway:
      - "2.8.4.4-alpine"
      - "2.8.4.4-ubuntu"
      - "3.1.1.6-debian"
      - "3.2.2.5-debian"
      - "3.3.1.1-debian"
      - "3.4.1.1-debian"
      - "3.4.2.0-debian"
      - "3.5.0.0-debian"
    looztra/kubesplit:
      - "0.3.2-dd13538"
    madnight/alpine-wkhtmltopdf-builder:
      - "0.12.5-alpine3.10-606718795"
    nginx:
      - "1.23-alpine"
    nginxinc/nginx-unprivileged:
      - "1.23-alpine"
      - "1.24-alpine"
    ns1labs/flame:
      - "0.11.0"
    peaceiris/hugo:
      - "v0.118.2-full"
      - "v0.120.2"
    python:
      - "3.8.12-slim"
      - "3.9-alpine3.13"
      - "3.10.3-slim"
      - "3.12.0-alpine3.18"
    redis:
      - "3.2.11-alpine"
      - "4.0.9"
      - "6.2.1-alpine"
      - "6.2.4-alpine"
    sonobuoy/sonobuoy:
      - "latest"
    weaveworks/watch:
      - "master-5b2a6e5"
  images-by-semver:
    alpine:
      - ">= 3.13"
      - ">= 3.11"
    amazon/amazon-eks-pod-identity-webhook:
      - ">= v0.3.0"
    amazon/aws-alb-ingress-controller:
      - ">= 2.4.1"
    amazon/aws-efs-csi-driver:
      - ">= 1.0.0"
<<<<<<< HEAD
    aquasec/kube-bench:
      - ">= 0.2"
=======
    amazon/opendistro-for-elasticsearch:
      - ">= 1.3.0"
    amazon/opendistro-for-elasticsearch-kibana:
      - ">= 1.3.0"
>>>>>>> e740f940
    bash:
      - ">= 5"
    bitnami/kubectl:
      - ">= 1.16"
    busybox:
      - ">= 1.31.0"
    crossplane/crossplane:
      - ">= v1.9.1"
    curlimages/curl:
      - ">= 7.67.0"
    cytopia/yamllint:
      - ">= 1.9"
    ealen/echo-server:
      - ">=0.5.0"
    envoyproxy/envoy:
      - ">= 1.18.4"
    falcosecurity/falco:
      - ">= 0.36.1"
    falcosecurity/falcoctl:
      - ">= 0.6.2"
    falcosecurity/falco-driver-loader:
      - ">= 0.36.1"
    falcosecurity/falco-exporter:
      - ">= v0.8.3"
    falcosecurity/falco-no-driver:
      - ">= 0.36.1"
    falcosecurity/falcosidekick:
      - ">= 2.28.0"
    fluent/fluent-bit:
      - ">= 1.x.x"
    golang:
      - ">= 1.19.0"
    grafana/grafana:
      - ">= 9.1.1"
    grafana/grafana-image-renderer:
      - ">= 2.0.0"
    grafana/loki:
      - ">= v1.2.0"
    grafana/loki-canary:
      - ">= v2.1.0"
    grafana/mimir:
      - ">= v2.7.0"
    grafana/mimir-continuous-test:
      - ">= v2.7.0"
    grafana/promtail:
      - ">= v2.5.0"
    grafana/tempo:
      - ">= v2.3.0"
    jimmidyson/configmap-reload:
      - ">= v0.8.0"
    k8scloudprovider/cinder-csi-plugin:
      - ">= 1.20.0"
    k8scloudprovider/octavia-ingress-controller:
      - ">= 1.20.0"
    k8scloudprovider/openstack-cloud-controller-manager:
      - ">= 1.20.0"
    kiwigrid/k8s-sidecar:
      - ">= 1.25.2"
    kong:
      - ">= 2.8.1"
    hjacobs/kube-downscaler:
      - ">= 23.2.0"
    mikefarah/yq:
      - ">= 4.31.2"
    mintel/dex-k8s-authenticator:
      - ">= 1.4.0"
    openpolicyagent/conftest:
      - ">= v0.25.0"
    prom/blackbox-exporter:
      - ">= v0.23.0"
    prom/prometheus:
      - ">= 2.41.0"
    # Used in akv2k8s
    spvest/azure-keyvault-controller:
      - ">= 1.3.0"
    spvest/azure-keyvault-webhook:
      - ">= 1.3.0"
    vault:
      - ">= v1.5.4"
    velero/velero:
      - ">= v1.4.3"
    zricethezav/gitleaks:
      - ">=v7.4.0"<|MERGE_RESOLUTION|>--- conflicted
+++ resolved
@@ -116,15 +116,8 @@
       - ">= 2.4.1"
     amazon/aws-efs-csi-driver:
       - ">= 1.0.0"
-<<<<<<< HEAD
     aquasec/kube-bench:
       - ">= 0.2"
-=======
-    amazon/opendistro-for-elasticsearch:
-      - ">= 1.3.0"
-    amazon/opendistro-for-elasticsearch-kibana:
-      - ">= 1.3.0"
->>>>>>> e740f940
     bash:
       - ">= 5"
     bitnami/kubectl:
